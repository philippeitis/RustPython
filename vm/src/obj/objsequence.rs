use super::super::pyobject::{PyObject, PyObjectPayload, PyObjectRef, PyResult, TypeProtocol};
use super::super::vm::VirtualMachine;
use super::objbool;
use super::objint;
use num_traits::ToPrimitive;
use std::cell::{Ref, RefMut};
use std::marker::Sized;
use std::ops::{Deref, DerefMut};

pub trait PySliceableSequence {
    fn do_slice(&self, start: usize, stop: usize) -> Self;
    fn do_stepped_slice(&self, start: usize, stop: usize, step: usize) -> Self;
    fn len(&self) -> usize;
    fn get_pos(&self, p: i32) -> usize {
        if p < 0 {
            self.len() - ((-p) as usize)
        } else if p as usize > self.len() {
            // This is for the slicing case where the end element is greater than the length of the
            // sequence
            self.len()
        } else {
            p as usize
        }
    }
    fn get_slice_items(&self, slice: &PyObjectRef) -> Self
    where
        Self: Sized,
    {
        // TODO: we could potentially avoid this copy and use slice
        match &(slice.borrow()).payload {
            PyObjectPayload::Slice { start, stop, step } => {
                let start = match start {
                    &Some(start) => self.get_pos(start),
                    &None => 0,
                };
                let stop = match stop {
                    &Some(stop) => self.get_pos(stop),
                    &None => self.len() as usize,
                };
                match step {
                    &None | &Some(1) => self.do_slice(start, stop),
                    &Some(num) => {
                        if num < 0 {
                            unimplemented!("negative step indexing not yet supported")
                        };
                        self.do_stepped_slice(start, stop, num as usize)
                    }
                }
            }
            payload => panic!("get_slice_items called with non-slice: {:?}", payload),
        }
    }
}

impl PySliceableSequence for Vec<PyObjectRef> {
    fn do_slice(&self, start: usize, stop: usize) -> Self {
        self[start..stop].to_vec()
    }
    fn do_stepped_slice(&self, start: usize, stop: usize, step: usize) -> Self {
        self[start..stop].iter().step_by(step).cloned().collect()
    }
    fn len(&self) -> usize {
        self.len()
    }
}

pub fn get_item(
    vm: &mut VirtualMachine,
    sequence: &PyObjectRef,
    elements: &[PyObjectRef],
    subscript: PyObjectRef,
) -> PyResult {
    match &(subscript.borrow()).payload {
        PyObjectPayload::Integer { value } => {
            let value = value.to_i32().unwrap();
            let pos_index = elements.to_vec().get_pos(value);
            if pos_index < elements.len() {
                let obj = elements[pos_index].clone();
                Ok(obj)
            } else {
                let value_error = vm.context().exceptions.value_error.clone();
                Err(vm.new_exception(value_error, "Index out of bounds!".to_string()))
            }
        }
        PyObjectPayload::Slice {
            start: _,
            stop: _,
            step: _,
        } => Ok(PyObject::new(
            match &(sequence.borrow()).payload {
                PyObjectPayload::Sequence { elements: _ } => PyObjectPayload::Sequence {
                    elements: elements.to_vec().get_slice_items(&subscript),
                },
                ref payload => panic!("sequence get_item called for non-sequence: {:?}", payload),
            },
            sequence.typ(),
        )),
        _ => Err(vm.new_type_error(format!(
            "TypeError: indexing type {:?} with index {:?} is not supported (yet?)",
            sequence, subscript
        ))),
    }
}

pub fn seq_equal(
    vm: &mut VirtualMachine,
    zelf: &Vec<PyObjectRef>,
    other: &Vec<PyObjectRef>,
) -> Result<bool, PyObjectRef> {
    if zelf.len() == other.len() {
        for (a, b) in Iterator::zip(zelf.iter(), other.iter()) {
            let eq = vm.call_method(&a.clone(), "__eq__", vec![b.clone()])?;
            let value = objbool::boolval(vm, eq)?;
            if !value {
                return Ok(false);
            }
        }
        Ok(true)
    } else {
        Ok(false)
    }
}

<<<<<<< HEAD
pub fn seq_lt(
    vm: &mut VirtualMachine,
    zelf: &Vec<PyObjectRef>,
    other: &Vec<PyObjectRef>,
) -> Result<bool, PyObjectRef> {
    if zelf.len() == other.len() {
        for (a, b) in Iterator::zip(zelf.iter(), other.iter()) {
            let lt = vm.call_method(&a.clone(), "__lt__", vec![b.clone()])?;
            let value = objbool::boolval(vm, lt)?;
            if !value {
                return Ok(false);
            }
        }
        Ok(true)
    } else {
        // This case is more complicated because it can still return true if
        // `zelf` is the head of `other` e.g. [1,2,3] < [1,2,3,4] should return true
        let mut head = true; // true if `zelf` is the head of `other`

        for (a, b) in Iterator::zip(zelf.iter(), other.iter()) {
            let lt = vm.call_method(&a.clone(), "__lt__", vec![b.clone()])?;
            let eq = vm.call_method(&a.clone(), "__eq__", vec![b.clone()])?;
            let lt_value = objbool::boolval(vm, lt)?;
            let eq_value = objbool::boolval(vm, eq)?;

            if !lt_value && !eq_value {
                return Ok(false);
            } else if !eq_value {
                head = false;
            }
        }

        if head {
            Ok(zelf.len() < other.len())
        } else {
            Ok(true)
        }
    }
}

pub fn seq_gt(
    vm: &mut VirtualMachine,
    zelf: &Vec<PyObjectRef>,
    other: &Vec<PyObjectRef>,
) -> Result<bool, PyObjectRef> {
    if zelf.len() == other.len() {
        for (a, b) in Iterator::zip(zelf.iter(), other.iter()) {
            let gt = vm.call_method(&a.clone(), "__gt__", vec![b.clone()])?;
            let value = objbool::boolval(vm, gt)?;
            if !value {
                return Ok(false);
            }
        }
        Ok(true)
    } else {
        let mut head = true; // true if `other` is the head of `zelf`
        for (a, b) in Iterator::zip(zelf.iter(), other.iter()) {
            // This case is more complicated because it can still return true if
            // `other` is the head of `zelf` e.g. [1,2,3,4] > [1,2,3] should return true
            let gt = vm.call_method(&a.clone(), "__gt__", vec![b.clone()])?;
            let eq = vm.call_method(&a.clone(), "__eq__", vec![b.clone()])?;
            let gt_value = objbool::boolval(vm, gt)?;
            let eq_value = objbool::boolval(vm, eq)?;

            if !gt_value && !eq_value {
                return Ok(false);
            } else if !eq_value {
                head = false;
            }
        }

        if head {
            Ok(zelf.len() > other.len())
        } else {
            Ok(true)
        }
    }
}

pub fn seq_ge(
    vm: &mut VirtualMachine,
    zelf: &Vec<PyObjectRef>,
    other: &Vec<PyObjectRef>,
) -> Result<bool, PyObjectRef> {
    Ok(seq_gt(vm, zelf, other)? || seq_equal(vm, zelf, other)?)
}

pub fn seq_le(
    vm: &mut VirtualMachine,
    zelf: &Vec<PyObjectRef>,
    other: &Vec<PyObjectRef>,
) -> Result<bool, PyObjectRef> {
    Ok(seq_lt(vm, zelf, other)? || seq_equal(vm, zelf, other)?)
=======
pub fn seq_mul(elements: &Vec<PyObjectRef>, product: &PyObjectRef) -> Vec<PyObjectRef> {
    let counter = objint::get_value(&product).to_isize().unwrap();

    let current_len = elements.len();
    let new_len = counter.max(0) as usize * current_len;
    let mut new_elements = Vec::with_capacity(new_len);

    for _ in 0..counter {
        new_elements.extend(elements.clone());
    }

    new_elements
>>>>>>> 34c99b0c
}

pub fn get_elements<'a>(obj: &'a PyObjectRef) -> impl Deref<Target = Vec<PyObjectRef>> + 'a {
    Ref::map(obj.borrow(), |x| {
        if let PyObjectPayload::Sequence { ref elements } = x.payload {
            elements
        } else {
            panic!("Cannot extract elements from non-sequence");
        }
    })
}

pub fn get_mut_elements<'a>(obj: &'a PyObjectRef) -> impl DerefMut<Target = Vec<PyObjectRef>> + 'a {
    RefMut::map(obj.borrow_mut(), |x| {
        if let PyObjectPayload::Sequence { ref mut elements } = x.payload {
            elements
        } else {
            panic!("Cannot extract list elements from non-sequence");
            // TODO: raise proper error?
            // Err(vm.new_type_error("list.append is called with no list".to_string()))
        }
    })
}<|MERGE_RESOLUTION|>--- conflicted
+++ resolved
@@ -121,7 +121,6 @@
     }
 }
 
-<<<<<<< HEAD
 pub fn seq_lt(
     vm: &mut VirtualMachine,
     zelf: &Vec<PyObjectRef>,
@@ -215,7 +214,8 @@
     other: &Vec<PyObjectRef>,
 ) -> Result<bool, PyObjectRef> {
     Ok(seq_lt(vm, zelf, other)? || seq_equal(vm, zelf, other)?)
-=======
+}
+
 pub fn seq_mul(elements: &Vec<PyObjectRef>, product: &PyObjectRef) -> Vec<PyObjectRef> {
     let counter = objint::get_value(&product).to_isize().unwrap();
 
@@ -228,7 +228,6 @@
     }
 
     new_elements
->>>>>>> 34c99b0c
 }
 
 pub fn get_elements<'a>(obj: &'a PyObjectRef) -> impl Deref<Target = Vec<PyObjectRef>> + 'a {
