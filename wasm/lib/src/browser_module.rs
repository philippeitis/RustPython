use futures::Future;
use js_sys::Promise;
use num_traits::cast::ToPrimitive;
use wasm_bindgen::prelude::*;
use wasm_bindgen::JsCast;
use wasm_bindgen_futures::{future_to_promise, JsFuture};

use rustpython_vm::function::{OptionalArg, PyFuncArgs};
<<<<<<< HEAD
use rustpython_vm::obj::{
    objfunction::PyFunction,
    objint,
    objstr::{self, PyStringRef},
    objtype::PyClassRef,
};
use rustpython_vm::pyobject::{
    PyContext, PyObject, PyObjectRef, PyRef, PyResult, PyValue, TypeProtocol,
=======
use rustpython_vm::import::import_module;
use rustpython_vm::obj::objtype::PyClassRef;
use rustpython_vm::obj::{objint, objstr};
use rustpython_vm::pyobject::{
    PyContext, PyObjectRef, PyRef, PyResult, PyValue, TryFromObject, TypeProtocol,
>>>>>>> a1560103
};
use rustpython_vm::VirtualMachine;

use crate::{convert, vm_class::AccessibleVM, wasm_builtins::window};

enum FetchResponseFormat {
    Json,
    Text,
    ArrayBuffer,
}

impl FetchResponseFormat {
    fn from_str(vm: &VirtualMachine, s: &str) -> Result<Self, PyObjectRef> {
        match s {
            "json" => Ok(FetchResponseFormat::Json),
            "text" => Ok(FetchResponseFormat::Text),
            "array_buffer" => Ok(FetchResponseFormat::ArrayBuffer),
            _ => Err(vm.new_type_error("Unkown fetch response_format".into())),
        }
    }
    fn get_response(&self, response: &web_sys::Response) -> Result<Promise, JsValue> {
        match self {
            FetchResponseFormat::Json => response.json(),
            FetchResponseFormat::Text => response.text(),
            FetchResponseFormat::ArrayBuffer => response.array_buffer(),
        }
    }
}

fn browser_fetch(vm: &VirtualMachine, args: PyFuncArgs) -> PyResult {
    arg_check!(vm, args, required = [(url, Some(vm.ctx.str_type()))]);

    let response_format =
        args.get_optional_kwarg_with_type("response_format", vm.ctx.str_type(), vm)?;
    let method = args.get_optional_kwarg_with_type("method", vm.ctx.str_type(), vm)?;
    let headers = args.get_optional_kwarg_with_type("headers", vm.ctx.dict_type(), vm)?;
    let body = args.get_optional_kwarg("body");
    let content_type = args.get_optional_kwarg_with_type("content_type", vm.ctx.str_type(), vm)?;

    let response_format = match response_format {
        Some(s) => FetchResponseFormat::from_str(vm, &objstr::get_value(&s))?,
        None => FetchResponseFormat::Text,
    };

    let mut opts = web_sys::RequestInit::new();

    match method {
        Some(s) => opts.method(&objstr::get_value(&s)),
        None => opts.method("GET"),
    };

    if let Some(body) = body {
        opts.body(Some(&convert::py_to_js(vm, body)));
    }

    let request = web_sys::Request::new_with_str_and_init(&objstr::get_value(url), &opts)
        .map_err(|err| convert::js_py_typeerror(vm, err))?;

    if let Some(headers) = headers {
        let h = request.headers();
        for (key, value) in rustpython_vm::obj::objdict::get_key_value_pairs(&headers) {
            let key = &vm.to_str(&key)?.value;
            let value = &vm.to_str(&value)?.value;
            h.set(key, value)
                .map_err(|err| convert::js_py_typeerror(vm, err))?;
        }
    }

    if let Some(content_type) = content_type {
        request
            .headers()
            .set("Content-Type", &objstr::get_value(&content_type))
            .map_err(|err| convert::js_py_typeerror(vm, err))?;
    }

    let window = window();
    let request_prom = window.fetch_with_request(&request);

    let future = JsFuture::from(request_prom)
        .and_then(move |val| {
            let response = val
                .dyn_into::<web_sys::Response>()
                .expect("val to be of type Response");
            response_format.get_response(&response)
        })
        .and_then(JsFuture::from);

<<<<<<< HEAD
    Ok(PyPromise::new(future_to_promise(future))
        .into_ref(vm)
        .into_object())
=======
    Ok(PyPromise::from_future(future).into_ref(vm).into_object())
>>>>>>> a1560103
}

fn browser_request_animation_frame(vm: &VirtualMachine, args: PyFuncArgs) -> PyResult {
    arg_check!(vm, args, required = [(func, Some(vm.ctx.function_type()))]);

    use std::{cell::RefCell, rc::Rc};

    // this basic setup for request_animation_frame taken from:
    // https://rustwasm.github.io/wasm-bindgen/examples/request-animation-frame.html

    let f = Rc::new(RefCell::new(None));
    let g = f.clone();

    let func = func.clone();

    let acc_vm = AccessibleVM::from(vm);

    *g.borrow_mut() = Some(Closure::wrap(Box::new(move |time: f64| {
        let stored_vm = acc_vm
            .upgrade()
            .expect("that the vm is valid from inside of request_animation_frame");
        let vm = &stored_vm.vm;
        let func = func.clone();
        let args = vec![vm.ctx.new_float(time)];
        let _ = vm.invoke(func, args);

        let closure = f.borrow_mut().take();
        drop(closure);
    }) as Box<Fn(f64)>));

    let id = window()
        .request_animation_frame(&js_sys::Function::from(
            g.borrow().as_ref().unwrap().as_ref().clone(),
        ))
        .map_err(|err| convert::js_py_typeerror(vm, err))?;

    Ok(vm.ctx.new_int(id))
}

fn browser_cancel_animation_frame(vm: &VirtualMachine, args: PyFuncArgs) -> PyResult {
    arg_check!(vm, args, required = [(id, Some(vm.ctx.int_type()))]);

    let id = objint::get_value(id).to_i32().ok_or_else(|| {
        vm.new_exception(
            vm.ctx.exceptions.value_error.clone(),
            "Integer too large to convert to i32 for animationFrame id".into(),
        )
    })?;

    window()
        .cancel_animation_frame(id)
        .map_err(|err| convert::js_py_typeerror(vm, err))?;

    Ok(vm.get_none())
}

pub type PyPromiseRef = PyRef<PyPromise>;

#[derive(Debug)]
pub struct PyPromise {
    value: Promise,
}
pub type PyPromiseRef = PyRef<PyPromise>;

impl PyValue for PyPromise {
    fn class(vm: &VirtualMachine) -> PyClassRef {
        vm.class("browser", "Promise")
    }
}

impl PyPromise {
<<<<<<< HEAD
    pub fn new(value: Promise) -> PyPromise {
        PyPromise { value }
=======
    pub fn new(promise: Promise) -> PyPromise {
        PyPromise { value: promise }
    }

    pub fn from_future<F>(future: F) -> PyPromise
    where
        F: Future<Item = JsValue, Error = JsValue> + 'static,
    {
        PyPromise::new(future_to_promise(future))
>>>>>>> a1560103
    }
    pub fn value(&self) -> Promise {
        self.value.clone()
    }

    fn then(
        zelf: PyPromiseRef,
        on_fulfill: PyRef<PyFunction>,
        on_reject: OptionalArg<PyRef<PyFunction>>,
        vm: &VirtualMachine,
    ) -> PyResult<PyPromiseRef> {
        let acc_vm = AccessibleVM::from(vm);

<<<<<<< HEAD
        let ret_future = JsFuture::from(zelf.value.clone()).then(move |res| {
            let stored_vm = &acc_vm
                .upgrade()
                .expect("that the vm is valid when the promise resolves");
            let vm = &stored_vm.vm;
            let ret = match res {
                Ok(val) => {
                    let val = convert::js_to_py(vm, val);
                    vm.invoke(on_fulfill.into_object(), PyFuncArgs::new(vec![val], vec![]))
                }
                Err(err) => {
                    if let OptionalArg::Present(on_reject) = on_reject {
                        let err = convert::js_to_py(vm, err);
                        vm.invoke(on_reject.into_object(), PyFuncArgs::new(vec![err], vec![]))
                    } else {
                        return Err(err);
                    }
                }
            };
            convert::pyresult_to_jsresult(vm, ret)
        });

        let ret_promise = future_to_promise(ret_future);
=======
fn promise_then(
    zelf: PyPromiseRef,
    on_fulfill: PyObjectRef,
    on_reject: OptionalArg<PyObjectRef>,
    vm: &VirtualMachine,
) -> PyPromise {
    let on_reject = on_reject.into_option();
>>>>>>> a1560103

        Ok(PyPromise::new(ret_promise).into_ref(vm))
    }

<<<<<<< HEAD
    fn catch(
        zelf: PyPromiseRef,
        on_reject: PyRef<PyFunction>,
        vm: &VirtualMachine,
    ) -> PyResult<PyPromiseRef> {
        let acc_vm = AccessibleVM::from(vm);

        let ret_future = JsFuture::from(zelf.value.clone()).then(move |res| match res {
            Ok(val) => Ok(val),
=======
    let ret_future = JsFuture::from(zelf.value.clone()).then(move |res| {
        let stored_vm = &acc_vm
            .upgrade()
            .expect("that the vm is valid when the promise resolves");
        let vm = &stored_vm.vm;
        let ret = match res {
            Ok(val) => {
                let val = convert::js_to_py(vm, val);
                vm.invoke(on_fulfill, PyFuncArgs::new(vec![val], vec![]))
            }
>>>>>>> a1560103
            Err(err) => {
                let stored_vm = acc_vm
                    .upgrade()
                    .expect("that the vm is valid when the promise resolves");
                let vm = &stored_vm.vm;
                let err = convert::js_to_py(vm, err);
                let res = vm.invoke(on_reject.into_object(), PyFuncArgs::new(vec![err], vec![]));
                convert::pyresult_to_jsresult(vm, res)
            }
        });

<<<<<<< HEAD
        let ret_promise = future_to_promise(ret_future);

        Ok(PyPromise::new(ret_promise).into_ref(vm))
    }
}

#[derive(Debug)]
struct Document {
    doc: web_sys::Document,
}
type DocumentRef = PyRef<Document>;

impl PyValue for Document {
    fn class(vm: &VirtualMachine) -> PyClassRef {
        vm.class("browser", "Document")
    }
}

impl Document {
    fn query(zelf: DocumentRef, query: PyStringRef, vm: &VirtualMachine) -> PyResult {
        let elem = zelf
            .doc
            .query_selector(&query.value)
            .map_err(|err| convert::js_py_typeerror(vm, err))?;
        let elem = match elem {
            Some(elem) => Element { elem }.into_ref(vm).into_object(),
            None => vm.get_none(),
        };
        Ok(elem)
    }
}

#[derive(Debug)]
struct Element {
    elem: web_sys::Element,
}
type ElementRef = PyRef<Element>;

impl PyValue for Element {
    fn class(vm: &VirtualMachine) -> PyClassRef {
        vm.class("browser", "Element")
    }
}

impl Element {
    fn get_attr(
        zelf: ElementRef,
        attr: PyStringRef,
        default: OptionalArg<PyObjectRef>,
        vm: &VirtualMachine,
    ) -> PyObjectRef {
        match zelf.elem.get_attribute(&attr.value) {
            Some(s) => vm.new_str(s),
            None => default.into_option().unwrap_or_else(|| vm.get_none()),
        }
    }

    fn set_attr(
        zelf: ElementRef,
        attr: PyStringRef,
        value: PyStringRef,
        vm: &VirtualMachine,
    ) -> PyResult<()> {
        zelf.elem
            .set_attribute(&attr.value, &value.value)
            .map_err(|err| convert::js_to_py(vm, err))
    }
=======
    PyPromise::from_future(ret_future)
}

fn promise_catch(zelf: PyPromiseRef, on_reject: PyObjectRef, vm: &VirtualMachine) -> PyPromise {
    let acc_vm = AccessibleVM::from(vm);

    let ret_future = JsFuture::from(zelf.value.clone()).then(move |res| match res {
        Ok(val) => Ok(val),
        Err(err) => {
            let stored_vm = acc_vm
                .upgrade()
                .expect("that the vm is valid when the promise resolves");
            let vm = &stored_vm.vm;
            let err = convert::js_to_py(vm, err);
            let res = vm.invoke(on_reject, PyFuncArgs::new(vec![err], vec![]));
            convert::pyresult_to_jsresult(vm, res)
        }
    });

    PyPromise::from_future(ret_future)
>>>>>>> a1560103
}

fn browser_alert(vm: &VirtualMachine, args: PyFuncArgs) -> PyResult {
    arg_check!(vm, args, required = [(message, Some(vm.ctx.str_type()))]);

    window()
        .alert_with_message(&objstr::get_value(message))
        .expect("alert() not to fail");

    Ok(vm.get_none())
}

fn browser_confirm(vm: &VirtualMachine, args: PyFuncArgs) -> PyResult {
    arg_check!(vm, args, required = [(message, Some(vm.ctx.str_type()))]);

    let result = window()
        .confirm_with_message(&objstr::get_value(message))
        .expect("confirm() not to fail");

    Ok(vm.new_bool(result))
}

fn browser_prompt(vm: &VirtualMachine, args: PyFuncArgs) -> PyResult {
    arg_check!(
        vm,
        args,
        required = [(message, Some(vm.ctx.str_type()))],
        optional = [(default, Some(vm.ctx.str_type()))]
    );

    let result = if let Some(default) = default {
        window().prompt_with_message_and_default(
            &objstr::get_value(message),
            &objstr::get_value(default),
        )
    } else {
        window().prompt_with_message(&objstr::get_value(message))
    };

    let result = match result.expect("prompt() not to fail") {
        Some(result) => vm.new_str(result),
        None => vm.get_none(),
    };

    Ok(result)
}

pub fn make_module(ctx: &PyContext) -> PyObjectRef {
    let promise = py_class!(ctx, "Promise", ctx.object(), {
        "then" => ctx.new_rustfunc(PyPromise::then),
        "catch" => ctx.new_rustfunc(PyPromise::catch),
    });

    let document_class = py_class!(ctx, "Document", ctx.object(), {
        "query" => ctx.new_rustfunc(Document::query),
    });

    let document = PyObject::new(
        Document {
            doc: window().document().expect("Document missing from window"),
        },
        document_class.clone().into_object(),
    );

    let element = py_class!(ctx, "Element", ctx.object(), {
        "get_attr" => ctx.new_rustfunc(Element::get_attr),
        "set_attr" => ctx.new_rustfunc(Element::set_attr),
    });

    py_module!(ctx, "browser", {
        "fetch" => ctx.new_rustfunc(browser_fetch),
        "request_animation_frame" => ctx.new_rustfunc(browser_request_animation_frame),
        "cancel_animation_frame" => ctx.new_rustfunc(browser_cancel_animation_frame),
        "Promise" => promise,
        "Document" => document_class,
        "document" => document,
        "Element" => element,
        "alert" => ctx.new_rustfunc(browser_alert),
        "confirm" => ctx.new_rustfunc(browser_confirm),
        "prompt" => ctx.new_rustfunc(browser_prompt),
    })
}

pub fn setup_browser_module(vm: &VirtualMachine) {
    vm.stdlib_inits
        .borrow_mut()
        .insert("browser".to_string(), Box::new(make_module));
}<|MERGE_RESOLUTION|>--- conflicted
+++ resolved
@@ -6,7 +6,6 @@
 use wasm_bindgen_futures::{future_to_promise, JsFuture};
 
 use rustpython_vm::function::{OptionalArg, PyFuncArgs};
-<<<<<<< HEAD
 use rustpython_vm::obj::{
     objfunction::PyFunction,
     objint,
@@ -15,13 +14,6 @@
 };
 use rustpython_vm::pyobject::{
     PyContext, PyObject, PyObjectRef, PyRef, PyResult, PyValue, TypeProtocol,
-=======
-use rustpython_vm::import::import_module;
-use rustpython_vm::obj::objtype::PyClassRef;
-use rustpython_vm::obj::{objint, objstr};
-use rustpython_vm::pyobject::{
-    PyContext, PyObjectRef, PyRef, PyResult, PyValue, TryFromObject, TypeProtocol,
->>>>>>> a1560103
 };
 use rustpython_vm::VirtualMachine;
 
@@ -109,13 +101,7 @@
         })
         .and_then(JsFuture::from);
 
-<<<<<<< HEAD
-    Ok(PyPromise::new(future_to_promise(future))
-        .into_ref(vm)
-        .into_object())
-=======
     Ok(PyPromise::from_future(future).into_ref(vm).into_object())
->>>>>>> a1560103
 }
 
 fn browser_request_animation_frame(vm: &VirtualMachine, args: PyFuncArgs) -> PyResult {
@@ -172,8 +158,6 @@
     Ok(vm.get_none())
 }
 
-pub type PyPromiseRef = PyRef<PyPromise>;
-
 #[derive(Debug)]
 pub struct PyPromise {
     value: Promise,
@@ -187,20 +171,14 @@
 }
 
 impl PyPromise {
-<<<<<<< HEAD
     pub fn new(value: Promise) -> PyPromise {
         PyPromise { value }
-=======
-    pub fn new(promise: Promise) -> PyPromise {
-        PyPromise { value: promise }
-    }
-
+    }
     pub fn from_future<F>(future: F) -> PyPromise
     where
         F: Future<Item = JsValue, Error = JsValue> + 'static,
     {
         PyPromise::new(future_to_promise(future))
->>>>>>> a1560103
     }
     pub fn value(&self) -> Promise {
         self.value.clone()
@@ -211,10 +189,9 @@
         on_fulfill: PyRef<PyFunction>,
         on_reject: OptionalArg<PyRef<PyFunction>>,
         vm: &VirtualMachine,
-    ) -> PyResult<PyPromiseRef> {
+    ) -> PyPromiseRef {
         let acc_vm = AccessibleVM::from(vm);
 
-<<<<<<< HEAD
         let ret_future = JsFuture::from(zelf.value.clone()).then(move |res| {
             let stored_vm = &acc_vm
                 .upgrade()
@@ -237,43 +214,18 @@
             convert::pyresult_to_jsresult(vm, ret)
         });
 
-        let ret_promise = future_to_promise(ret_future);
-=======
-fn promise_then(
-    zelf: PyPromiseRef,
-    on_fulfill: PyObjectRef,
-    on_reject: OptionalArg<PyObjectRef>,
-    vm: &VirtualMachine,
-) -> PyPromise {
-    let on_reject = on_reject.into_option();
->>>>>>> a1560103
-
-        Ok(PyPromise::new(ret_promise).into_ref(vm))
-    }
-
-<<<<<<< HEAD
+        PyPromise::from_future(ret_future).into_ref(vm)
+    }
+
     fn catch(
         zelf: PyPromiseRef,
         on_reject: PyRef<PyFunction>,
         vm: &VirtualMachine,
-    ) -> PyResult<PyPromiseRef> {
+    ) -> PyPromiseRef {
         let acc_vm = AccessibleVM::from(vm);
 
-        let ret_future = JsFuture::from(zelf.value.clone()).then(move |res| match res {
-            Ok(val) => Ok(val),
-=======
-    let ret_future = JsFuture::from(zelf.value.clone()).then(move |res| {
-        let stored_vm = &acc_vm
-            .upgrade()
-            .expect("that the vm is valid when the promise resolves");
-        let vm = &stored_vm.vm;
-        let ret = match res {
-            Ok(val) => {
-                let val = convert::js_to_py(vm, val);
-                vm.invoke(on_fulfill, PyFuncArgs::new(vec![val], vec![]))
-            }
->>>>>>> a1560103
-            Err(err) => {
+        let ret_future = JsFuture::from(zelf.value.clone()).then(move |res| {
+            res.or_else(|err| {
                 let stored_vm = acc_vm
                     .upgrade()
                     .expect("that the vm is valid when the promise resolves");
@@ -281,13 +233,10 @@
                 let err = convert::js_to_py(vm, err);
                 let res = vm.invoke(on_reject.into_object(), PyFuncArgs::new(vec![err], vec![]));
                 convert::pyresult_to_jsresult(vm, res)
-            }
+            })
         });
 
-<<<<<<< HEAD
-        let ret_promise = future_to_promise(ret_future);
-
-        Ok(PyPromise::new(ret_promise).into_ref(vm))
+        PyPromise::from_future(ret_future).into_ref(vm)
     }
 }
 
@@ -352,28 +301,6 @@
             .set_attribute(&attr.value, &value.value)
             .map_err(|err| convert::js_to_py(vm, err))
     }
-=======
-    PyPromise::from_future(ret_future)
-}
-
-fn promise_catch(zelf: PyPromiseRef, on_reject: PyObjectRef, vm: &VirtualMachine) -> PyPromise {
-    let acc_vm = AccessibleVM::from(vm);
-
-    let ret_future = JsFuture::from(zelf.value.clone()).then(move |res| match res {
-        Ok(val) => Ok(val),
-        Err(err) => {
-            let stored_vm = acc_vm
-                .upgrade()
-                .expect("that the vm is valid when the promise resolves");
-            let vm = &stored_vm.vm;
-            let err = convert::js_to_py(vm, err);
-            let res = vm.invoke(on_reject, PyFuncArgs::new(vec![err], vec![]));
-            convert::pyresult_to_jsresult(vm, res)
-        }
-    });
-
-    PyPromise::from_future(ret_future)
->>>>>>> a1560103
 }
 
 fn browser_alert(vm: &VirtualMachine, args: PyFuncArgs) -> PyResult {
@@ -435,7 +362,7 @@
         Document {
             doc: window().document().expect("Document missing from window"),
         },
-        document_class.clone().into_object(),
+        document_class.clone(),
     );
 
     let element = py_class!(ctx, "Element", ctx.object(), {
